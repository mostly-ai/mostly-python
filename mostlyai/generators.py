--- conflicted
+++ resolved
@@ -118,11 +118,7 @@
             content_disposition = response.headers["Content-Disposition"]
             filename = re.findall("filename=(.+)", content_disposition)[0]
         else:
-<<<<<<< HEAD
-            filename = "generator_export_{}.mostly".format(generator_id[:8])
-=======
             filename = f"generator-{generator_id}.zip"
->>>>>>> d1402aca
         return content_bytes, filename
 
     def _update(self, generator_id: str, config: dict[str, Any]) -> Generator:
