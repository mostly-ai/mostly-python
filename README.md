--- conflicted
+++ resolved
@@ -10,11 +10,8 @@
 | Prompt the generator for the data that you need | `mostly.generate(g, seed)`       |
 | Live probe the generator on demand              | `mostly.probe(g, size \| seed)`  |
 | Connect to any data source within your org      | `mostly.connect(config)`         |
-<<<<<<< HEAD
 | List the available models                       | `mostly.models(model_type)`      |
-=======
 | List the available computes                     | `mostly.computes()`              |
->>>>>>> 5f1b5167
 | Info about the current user                     | `mostly.me()`                    |
 | Info about the usage                            | `mostly.usage_report()`          |
 | Info about the platform                         | `mostly.about()`                 |
@@ -126,18 +123,10 @@
 
 ### Job Configuration Info
 ```python
+mostly.models(model_type)
 mostly.computes()
 ```
 
-<<<<<<< HEAD
-### Job Configuration Info
-
-```python
-mostly.models(model_type)
-```
-
-=======
->>>>>>> 5f1b5167
 ### User Info
 
 ```python
